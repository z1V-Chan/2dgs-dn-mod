--- conflicted
+++ resolved
@@ -8,19 +8,7 @@
 
 
 ## ⭐ New Features 
-<<<<<<< HEAD
-### SIBR Viewer
-The Pre-built Viewer for Windows can be found [here](https://drive.google.com/file/d/1DRFrtFUfz27QvQKOWbYXbRS2o2eSgaUT/view?usp=sharing). If you use Ubuntu or you want to check the viewer usage, please refer to [GS Monitor](https://github.com/RongLiu-Leo/Gaussian-Splatting-Monitor).
-=======
-- 2024/05/30:  Fixed a bug related to unbounded meshing. The foreground mesh quality should now be consistent with the bounded mesh.
-- 2024/05/17: Improve training speed by 30%~40% through the [cuda operator fusing](https://github.com/hbb1/diff-surfel-rasterization/pull/7). Please update the submodules if you have already installed it. 
-    ```bash
-    git submodule update --remote  
-    pip install submodules/diff-surfel-rasterization
-    ```
-- 2024/05/05: Important updates - Now our algorithm supports **unbounded mesh extraction**!
-Our key idea is to contract the space into a sphere and then perform **adaptive TSDF truncation**. 
->>>>>>> c03126e1
+
 
 ### How to use
 Firstly open the viewer, 
@@ -35,32 +23,6 @@
 python view.py -s <path to COLMAP or NeRF Synthetic dataset> -m <path to trained model> 
 ```
 
-<<<<<<< HEAD
-=======
-## Interactive Viewer
-### Viser viewer
-Viser viewer based on [Viser](https://github.com/nerfstudio-project/viser) and [Gaussian Splatting Pytorch Lighting](https://github.com/yzslab/gaussian-splatting-lightning). Thanks to [Hwan](https://github.com/hwanhuh).
-
-```python
-# Installation
-using pip install viser
-pip install splines  
-pip install lightning
-# Run
-python viewer.py <path to pre-trained model>
-```
-
-## FAQ
-- **Training does not converge.**  If your camera's principal point does not lie at the image center, you may experience convergence issues. Our code only supports the ideal pinhole camera format, so you may need to make some modifications. Please follow the instructions provided [here](https://github.com/graphdeco-inria/gaussian-splatting/issues/144#issuecomment-1938504456) to make the necessary changes. We have also modified the rasterizer in the latest [commit](https://github.com/hbb1/diff-surfel-rasterization/pull/6) to support data accepted by 3DGS. To avoid further issues, please update to the latest commit.
-
-- **No mesh / Broken mesh.** When using the *Bounded mesh extraction* mode, it is necessary to adjust the `depth_trunc` parameter to perform TSDF fusion to extract meshes. On the other hand, *Unbounded mesh extraction* does not require tuning the parameters but is less efficient.  
-
-- **Can 3DGS's viewer be used to visualize 2DGS?** Technically, you can export 2DGS to 3DGS's ply file by appending an additional zero scale. However, due to the inaccurate affine projection of 3DGS's viewer, you may see some distorted artefacts. We are currently working on a viewer for 2DGS, so stay tuned for updates.
-
-## Acknowledgements
-This project is built upon [3DGS](https://github.com/graphdeco-inria/gaussian-splatting). The TSDF fusion for extracting mesh is based on [Open3D](https://github.com/isl-org/Open3D). The rendering script for MipNeRF360 is adopted from [Multinerf](https://github.com/google-research/multinerf/), while the evaluation scripts for DTU and Tanks and Temples dataset are taken from [DTUeval-python](https://github.com/jzhangbs/DTUeval-python) and [TanksAndTemples](https://github.com/isl-org/TanksAndTemples/tree/master/python_toolbox/evaluation), respectively. The fusing operation for accelerating the renderer is inspired by [Han's repodcue](https://github.com/Han230104/2D-Gaussian-Splatting-Reproduce). We thank all the authors for their great repos. 
-
->>>>>>> c03126e1
 
 ## Citation
 If you find our code or paper helps, please consider citing:
