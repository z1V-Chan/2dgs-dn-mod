--- conflicted
+++ resolved
@@ -50,14 +50,6 @@
         loaded_mask = None
         gt_image = resized_image_rgb
 
-<<<<<<< HEAD
-    return Camera(colmap_id=cam_info.uid, R=cam_info.R, T=cam_info.T,
-                  FoVx=cam_info.FovX, FoVy=cam_info.FovY,
-                  image=gt_image, gt_alpha_mask=loaded_mask,
-                  image_name=cam_info.image_name, uid=id,
-                  principal_point_ndc=cam_info.principal_point_ndc,
-                  data_device=args.data_device)
-=======
     if args.w_normal_prior:
         import torch
         # normal_path = cam_info.image_path.replace('images_4', args.w_normal_prior)
@@ -78,11 +70,12 @@
     else:
         _normal = None
         
-    return Camera(colmap_id=cam_info.uid, R=cam_info.R, T=cam_info.T, 
-                  FoVx=cam_info.FovX, FoVy=cam_info.FovY, 
+    return Camera(colmap_id=cam_info.uid, R=cam_info.R, T=cam_info.T,
+                  FoVx=cam_info.FovX, FoVy=cam_info.FovY,
                   image=gt_image, normal=_normal, gt_alpha_mask=loaded_mask,
-                  image_name=cam_info.image_name, uid=id, data_device=args.data_device)
->>>>>>> 15b3aa83
+                  image_name=cam_info.image_name, uid=id,
+                  principal_point_ndc=cam_info.principal_point_ndc,
+                  data_device=args.data_device)
 
 def cameraList_from_camInfos(cam_infos, resolution_scale, args):
     camera_list = []
