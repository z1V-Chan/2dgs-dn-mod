#
# Copyright (C) 2023, Inria
# GRAPHDECO research group, https://team.inria.fr/graphdeco
# All rights reserved.
#
# This software is free for non-commercial, research and evaluation use 
# under the terms of the LICENSE.md file.
#
# For inquiries contact  george.drettakis@inria.fr
#

import os
import torch
from random import randint
from utils.loss_utils import l1_loss_appearance, ssim
from gaussian_renderer import render, network_gui
import sys
import torch.nn.functional as F
from scene import Scene, GaussianModel, AppearanceModel
from utils.general_utils import safe_state
from utils.patchmatch import process_propagation
import uuid
from tqdm import tqdm
from utils.image_utils import psnr, render_net_image
from argparse import ArgumentParser, Namespace
from arguments import ModelParams, PipelineParams, OptimizationParams
try:
    from torch.utils.tensorboard import SummaryWriter
    TENSORBOARD_FOUND = True
except ImportError:
    TENSORBOARD_FOUND = False

def prune_low_contribution_gaussians(gaussians, cameras, pipe, bg, K=5, prune_ratio=0.1):
    top_list = [None, ] * K
    for i, cam in enumerate(cameras):
        trans = render(cam, gaussians, pipe, bg, record_transmittance=True)["transmittance_avg"]
        if top_list[0] is not None:
            m = trans > top_list[0]
            if m.any():
                for i in range(K - 1):
                    top_list[K - 1 - i][m] = top_list[K - 2 - i][m]
                top_list[0][m] = trans[m]
        else:
            top_list = [trans.clone() for _ in range(K)]

    contribution = torch.stack(top_list, dim=-1).mean(-1)
    tile = torch.quantile(contribution, prune_ratio)
    prune_mask = contribution < tile
    gaussians.prune_points(prune_mask)
    torch.cuda.empty_cache()
    
def ranking_loss(error, penalize_ratio=0.7, extra_weights=None , type='mean'):
    error, indices = torch.sort(error)
    # only sum relatively small errors
    s_error = torch.index_select(error, 0, index=indices[:int(penalize_ratio * indices.shape[0])])
    if extra_weights is not None:
        weights = torch.index_select(extra_weights, 0, index=indices[:int(penalize_ratio * indices.shape[0])])
        s_error = s_error * weights

    if type == 'mean':
        return torch.mean(s_error)
    elif type == 'sum':
        return torch.sum(s_error)

def normal_gradient_loss(rend_normal, gt_normal):
    sobel_x = torch.tensor([[-1, 0, 1], [-2, 0, 2], [-1, 0, 1]]).float().unsqueeze(0).unsqueeze(0).to(rend_normal.device) / 4
    sobel_y = torch.tensor([[-1, -2, -1], [0, 0, 0], [1, 2, 1]]).float().unsqueeze(0).unsqueeze(0).to(rend_normal.device) / 4

    rend_grad_x = F.conv2d(rend_normal, sobel_x.repeat(3, 1, 1, 1), padding=1, groups=3)
    rend_grad_y = F.conv2d(rend_normal, sobel_y.repeat(3, 1, 1, 1), padding=1, groups=3)

    gt_grad_x = F.conv2d(gt_normal, sobel_x.repeat(3, 1, 1, 1), padding=1, groups=3)
    gt_grad_y = F.conv2d(gt_normal, sobel_y.repeat(3, 1, 1, 1), padding=1, groups=3)

    loss_x = F.mse_loss(rend_grad_x, gt_grad_x)
    loss_y = F.mse_loss(rend_grad_y, gt_grad_y)

    return loss_x + loss_y

def edge_aware_normal_gradient_loss(gt_image, rend_normal, gt_normal, prior_normal_mask, edge_threshold=1):
    # Define Sobel filters
    sobel_x = torch.tensor([[-1, 0, 1], [-2, 0, 2], [-1, 0, 1]]).float().unsqueeze(0).unsqueeze(0).to(rend_normal.device) / 8
    sobel_y = torch.tensor([[-1, -2, -1], [0, 0, 0], [1, 2, 1]]).float().unsqueeze(0).unsqueeze(0).to(rend_normal.device) / 8

    # Compute gradients of rendered and ground truth normals
    rend_grad_x = F.conv2d(rend_normal, sobel_x.repeat(3, 1, 1, 1), padding=1, groups=3)
    rend_grad_y = F.conv2d(rend_normal, sobel_y.repeat(3, 1, 1, 1), padding=1, groups=3)

    gt_grad_x = F.conv2d(gt_normal, sobel_x.repeat(3, 1, 1, 1), padding=1, groups=3)
    gt_grad_y = F.conv2d(gt_normal, sobel_y.repeat(3, 1, 1, 1), padding=1, groups=3)

    # Compute gradients of gt_image for edge detection
    dI_dx = torch.cat([F.conv2d(gt_image[i].unsqueeze(0), sobel_x, padding=1) for i in range(gt_image.shape[0])])
    dI_dx = torch.mean(torch.abs(dI_dx), 1, keepdim=True)
    dI_dy = torch.cat([F.conv2d(gt_image[i].unsqueeze(0), sobel_y, padding=1) for i in range(gt_image.shape[0])])
    dI_dy = torch.mean(torch.abs(dI_dy), 1, keepdim=True)

    # Compute edge strength
    edge_strength = dI_dx + dI_dy

    # Create non-edge mask
    non_edge_mask = (edge_strength < edge_threshold).float()

    # Compute loss for gradients
    loss_x = F.mse_loss(rend_grad_x, gt_grad_x)
    loss_y = F.mse_loss(rend_grad_y, gt_grad_y)
    loss = loss_x + loss_y

    # Apply non-edge mask and prior_normal_mask
    masked_loss = loss * non_edge_mask * prior_normal_mask

    # Normalize by the number of non-edge pixels
    num_non_edge_pixels = torch.sum(non_edge_mask * prior_normal_mask) + 1e-6
    normalized_loss = torch.sum(masked_loss) / num_non_edge_pixels

    return normalized_loss

def training(dataset, opt, pipe, testing_iterations, saving_iterations, checkpoint_iterations, checkpoint):
    first_iter = 0
    tb_writer = prepare_output_and_logger(dataset)
    gaussians = GaussianModel(dataset.sh_degree)
    scene = Scene(dataset, gaussians)
    gaussians.training_setup(opt)
    if checkpoint:
        (model_params, first_iter) = torch.load(checkpoint)
        gaussians.restore(model_params, opt)

    bg_color = [1, 1, 1] if dataset.white_background else [0, 0, 0]
    background = torch.tensor(bg_color, dtype=torch.float32, device="cuda")

    iter_start = torch.cuda.Event(enable_timing = True)
    iter_end = torch.cuda.Event(enable_timing = True)

    viewpoint_stack = None
    ema_loss_for_log = 0.0
    ema_dist_for_log = 0.0
    ema_normal_for_log = 0.0

    progress_bar = tqdm(range(first_iter, opt.iterations), desc="Training progress")
    first_iter += 1
    all_cameras = scene.getTrainCameras()
    if dataset.use_decoupled_appearance:
        appearances = AppearanceModel(len(all_cameras))
        appearances.training_setup(opt)
    else:
        appearances = None

    for iteration in range(first_iter, opt.iterations + 1):        

        iter_start.record()

        gaussians.update_learning_rate(iteration)

        # Every 1000 its we increase the levels of SH up to a maximum degree
        if iteration % 1000 == 0:
            gaussians.oneupSHdegree()

        # Pick a random Camera
        if not viewpoint_stack:
            viewpoint_stack = scene.getTrainCameras().copy()
        viewpoint_idx = randint(0, len(all_cameras)-1)
        viewpoint_cam = all_cameras[viewpoint_idx]
        # Set intervals for patch match 
        intervals = [-2, -1, 1, 2]
        src_idxs = [viewpoint_idx+itv for itv in intervals if ((itv + viewpoint_idx > 0) and (itv + viewpoint_idx < len(viewpoint_stack)))]   
        depth_loss = process_propagation(viewpoint_stack, viewpoint_cam, gaussians, pipe, background, iteration, opt, src_idxs)
        render_pkg = render(viewpoint_cam, gaussians, pipe, background, record_transmittance=(iteration < opt.densify_until_iter))
        image, viewspace_point_tensor, visibility_filter, radii = render_pkg["render"], render_pkg["viewspace_points"], render_pkg["visibility_filter"], render_pkg["radii"]
        
        gt_image = viewpoint_cam.original_image.cuda()
        Ll1 = l1_loss_appearance(image, gt_image, appearances, viewpoint_idx) # use L1 loss for the transformed image if using decoupled appearance
        loss = (1.0 - opt.lambda_dssim) * Ll1 + opt.lambda_dssim * (1.0 - ssim(image, gt_image))
        
        # regularization
        lambda_normal = opt.lambda_normal if iteration > 7000 else 0.0
        lambda_dist = opt.lambda_dist if iteration > 3000 else 0.0
        lambda_normal_prior = opt.lambda_normal_prior if iteration > 15000 else 0.0
        lambda_normal_gradient = opt.lambda_normal_gradient if iteration > 15000 else 0.0
        
        rend_dist = render_pkg["rend_dist"]
        dist_loss = lambda_dist * (rend_dist).mean()
        
        rend_normal  = render_pkg['rend_normal']
        surf_normal_median = render_pkg['surf_normal']
        surf_normal_expected = render_pkg['surf_normal_expected']
        rend_alpha = render_pkg['rend_alpha']
        
        normal_error = (1 - (rend_normal * surf_normal).sum(dim=0))[None]
        normal_loss = lambda_normal * normal_error.mean()
        if dataset.w_normal_prior:
            prior_normal = viewpoint_cam.normal * (rend_alpha).detach()
            prior_normal_mask = viewpoint_cam.normal_mask[0]

            normal_prior_error = (1 - F.cosine_similarity(prior_normal, rend_normal, dim=0)) + \
                                 (1 - F.cosine_similarity(prior_normal, surf_normal_expected, dim=0))           
            normal_prior_error = ranking_loss(normal_prior_error[prior_normal_mask], 
                                              penalize_ratio=1.0, type='mean')
            
            normal_loss += lambda_normal_prior * normal_prior_error
            if lambda_normal_gradient > 0.0:
<<<<<<< HEAD
                normal_loss += lambda_normal_gradient * normal_gradient_loss(surf_normal_median, prior_normal)
        else:
            normal_error = 0.6 * (1 - (rend_normal * surf_normal_median).sum(dim=0))[None] + \
                            0.4 * (1 - (rend_normal * surf_normal_expected).sum(dim=0))[None]
            normal_loss = lambda_normal * normal_error.mean()
=======
                normal_loss += lambda_normal_gradient * normal_gradient_loss(surf_normal, prior_normal)
>>>>>>> b48e3321

        # loss
        total_loss = loss + dist_loss + normal_loss
        
        total_loss.backward()

        iter_end.record()

        with torch.no_grad():
            # Progress bar
            ema_loss_for_log = 0.4 * loss.item() + 0.6 * ema_loss_for_log
            ema_dist_for_log = 0.4 * dist_loss.item() + 0.6 * ema_dist_for_log
            ema_normal_for_log = 0.4 * normal_loss.item() + 0.6 * ema_normal_for_log


            if iteration % 10 == 0:
                loss_dict = {
                    "Loss": f"{ema_loss_for_log:.{5}f}",
                    "distort": f"{ema_dist_for_log:.{5}f}",
                    "normal": f"{ema_normal_for_log:.{5}f}",
                    "Points": f"{len(gaussians.get_xyz)}"
                }
                progress_bar.set_postfix(loss_dict)

                progress_bar.update(10)
            if iteration == opt.iterations:
                progress_bar.close()

            # Log and save
            if tb_writer is not None:
                tb_writer.add_scalar('train_loss_patches/dist_loss', ema_dist_for_log, iteration)
                tb_writer.add_scalar('train_loss_patches/normal_loss', ema_normal_for_log, iteration)

            # training_report(tb_writer, iteration, Ll1, loss, l1_loss, iter_start.elapsed_time(iter_end), testing_iterations, scene, render, (pipe, background))
            if (iteration in saving_iterations):
                print("\n[ITER {}] Saving Gaussians".format(iteration))
                scene.save(iteration)


            # Densification
            if iteration < opt.densify_until_iter:
                gaussians.max_radii2D[visibility_filter] = torch.max(gaussians.max_radii2D[visibility_filter], 
                                                                     radii[visibility_filter] * (render_pkg["transmittance_avg"][visibility_filter] > 0.01))
                gaussians.add_densification_stats(viewspace_point_tensor, visibility_filter, None)

                if iteration > opt.densify_from_iter and iteration % opt.densification_interval == 0:
                    prune_big_points = True if iteration > opt.opacity_reset_interval else False
                    gaussians.densify_and_prune(opt.densify_grad_threshold, opt.opacity_cull, scene.cameras_extent, prune_big_points)
                
                if iteration > opt.densify_from_iter and iteration % opt.split_interval == 0:
                    gaussians.split_big_points(opt.max_screen_size)
                    
                if iteration > opt.contribution_prune_from_iter and iteration % opt.contribution_prune_interval == 0:
                    if iteration % opt.opacity_reset_interval == opt.contribution_prune_interval:
                        print("Skipped Pruning for", iteration)
                        continue
                    prune_low_contribution_gaussians(gaussians, all_cameras, pipe, background, 
                                                     K=1, prune_ratio=opt.contribution_prune_ratio)
                    print(f'Num gs after contribution prune: {len(gaussians.get_xyz)}')

                if iteration % opt.opacity_reset_interval == 0 or (dataset.white_background and iteration == opt.densify_from_iter):
                    gaussians.reset_opacity()

            # Optimizer step
            if iteration < opt.iterations:
                # visible = radii > 0
                # gaussians.optimizer.step(visible, radii.shape[0])
                gaussians.optimizer.step()
                gaussians.optimizer.zero_grad(set_to_none = True)
                if appearances is not None:
                    appearances.optimizer.step()
                    appearances.optimizer.zero_grad(set_to_none = True)

            if (iteration in checkpoint_iterations):
                print("\n[ITER {}] Saving Checkpoint".format(iteration))
                torch.save((gaussians.capture(), iteration), scene.model_path + "/chkpnt" + str(iteration) + ".pth")

        with torch.no_grad():        
            if network_gui.conn == None:
                network_gui.try_connect(dataset.render_items)
            while network_gui.conn != None:
                try:
                    net_image_bytes = None
                    custom_cam, do_training, keep_alive, scaling_modifer, render_mode = network_gui.receive()
                    if custom_cam != None:
                        render_pkg = render(custom_cam, gaussians, pipe, background, scaling_modifer)   
                        net_image = render_net_image(render_pkg, dataset.render_items, render_mode, custom_cam)
                        net_image_bytes = memoryview((torch.clamp(net_image, min=0, max=1.0) * 255).byte().permute(1, 2, 0).contiguous().cpu().numpy())
                    metrics_dict = {
                        "#": gaussians.get_opacity.shape[0],
                        "loss": ema_loss_for_log
                        # Add more metrics as needed
                    }
                    # Send the data
                    network_gui.send(net_image_bytes, dataset.source_path, metrics_dict)
                    if do_training and ((iteration < int(opt.iterations)) or not keep_alive):
                        break
                except Exception as e:
                    # raise e
                    network_gui.conn = None

def prepare_output_and_logger(args):    
    if not args.model_path:
        if os.getenv('OAR_JOB_ID'):
            unique_str=os.getenv('OAR_JOB_ID')
        else:
            unique_str = str(uuid.uuid4())
        args.model_path = os.path.join("./output/", unique_str[0:10])
        
    # Set up output folder
    print("Output folder: {}".format(args.model_path))
    os.makedirs(args.model_path, exist_ok = True)
    with open(os.path.join(args.model_path, "cfg_args"), 'w') as cfg_log_f:
        cfg_log_f.write(str(Namespace(**vars(args))))

    # Create Tensorboard writer
    tb_writer = None
    if TENSORBOARD_FOUND:
        tb_writer = SummaryWriter(args.model_path)
    else:
        print("Tensorboard not available: not logging progress")
    return tb_writer

@torch.no_grad()
def training_report(tb_writer, iteration, Ll1, loss, l1_loss, elapsed, testing_iterations, scene : Scene, renderFunc, renderArgs):
    if tb_writer:
        tb_writer.add_scalar('train_loss_patches/reg_loss', Ll1.item(), iteration)
        tb_writer.add_scalar('train_loss_patches/total_loss', loss.item(), iteration)
        tb_writer.add_scalar('iter_time', elapsed, iteration)
        tb_writer.add_scalar('total_points', scene.gaussians.get_xyz.shape[0], iteration)

    # Report test and samples of training set
    if iteration in testing_iterations:
        torch.cuda.empty_cache()
        validation_configs = ({'name': 'test', 'cameras' : scene.getTestCameras()}, 
                              {'name': 'train', 'cameras' : [scene.getTrainCameras()[idx % len(scene.getTrainCameras())] for idx in range(5, 30, 5)]})

        for config in validation_configs:
            if config['cameras'] and len(config['cameras']) > 0:
                l1_test = 0.0
                psnr_test = 0.0
                for idx, viewpoint in enumerate(config['cameras']):
                    render_pkg = renderFunc(viewpoint, scene.gaussians, *renderArgs)
                    image = torch.clamp(render_pkg["render"], 0.0, 1.0)
                    gt_image = torch.clamp(viewpoint.original_image.to("cuda"), 0.0, 1.0)
                    if tb_writer and (idx < 5):
                        from utils.general_utils import colormap
                        depth = render_pkg["surf_depth"]
                        norm = depth.max()
                        depth = depth / norm
                        depth = colormap(depth.cpu().numpy()[0], cmap='turbo')
                        tb_writer.add_images(config['name'] + "_view_{}/depth".format(viewpoint.image_name), depth[None], global_step=iteration)
                        tb_writer.add_images(config['name'] + "_view_{}/render".format(viewpoint.image_name), image[None], global_step=iteration)

                        try:
                            rend_alpha = render_pkg['rend_alpha']
                            rend_normal = render_pkg["rend_normal"] * 0.5 + 0.5
                            surf_normal = render_pkg["surf_normal"] * 0.5 + 0.5
                            tb_writer.add_images(config['name'] + "_view_{}/rend_normal".format(viewpoint.image_name), rend_normal[None], global_step=iteration)
                            tb_writer.add_images(config['name'] + "_view_{}/surf_normal".format(viewpoint.image_name), surf_normal[None], global_step=iteration)
                            tb_writer.add_images(config['name'] + "_view_{}/rend_alpha".format(viewpoint.image_name), rend_alpha[None], global_step=iteration)

                            rend_dist = render_pkg["rend_dist"]
                            rend_dist = colormap(rend_dist.cpu().numpy()[0])
                            tb_writer.add_images(config['name'] + "_view_{}/rend_dist".format(viewpoint.image_name), rend_dist[None], global_step=iteration)
                        except:
                            pass

                        if iteration == testing_iterations[0]:
                            tb_writer.add_images(config['name'] + "_view_{}/ground_truth".format(viewpoint.image_name), gt_image[None], global_step=iteration)

                    l1_test += l1_loss(image, gt_image).mean().double()
                    psnr_test += psnr(image, gt_image).mean().double()

                psnr_test /= len(config['cameras'])
                l1_test /= len(config['cameras'])
                print("\n[ITER {}] Evaluating {}: L1 {} PSNR {}".format(iteration, config['name'], l1_test, psnr_test))
                if tb_writer:
                    tb_writer.add_scalar(config['name'] + '/loss_viewpoint - l1_loss', l1_test, iteration)
                    tb_writer.add_scalar(config['name'] + '/loss_viewpoint - psnr', psnr_test, iteration)

        torch.cuda.empty_cache()

if __name__ == "__main__":
    # Set up command line argument parser
    parser = ArgumentParser(description="Training script parameters")
    lp = ModelParams(parser)
    op = OptimizationParams(parser)
    pp = PipelineParams(parser)
    parser.add_argument('--ip', type=str, default="127.0.0.1")
    parser.add_argument('--port', type=int, default=6009)
    parser.add_argument('--detect_anomaly', action='store_true', default=False)
    parser.add_argument("--test_iterations", nargs="+", type=int, default=[7_000, 20_000, 30_000])
    parser.add_argument("--save_iterations", nargs="+", type=int, default=[7_000, 20_000, 30_000])
    parser.add_argument("--quiet", action="store_true")
    parser.add_argument("--checkpoint_iterations", nargs="+", type=int, default=[])
    parser.add_argument("--start_checkpoint", type=str, default = None)
    args = parser.parse_args(sys.argv[1:])
    args.save_iterations.append(args.iterations)
    
    print("Optimizing " + args.model_path)

    # Initialize system state (RNG)
    safe_state(args.quiet)

    # Start GUI server, configure and run training
    network_gui.init(args.ip, args.port)
    torch.autograd.set_detect_anomaly(args.detect_anomaly)
    training(lp.extract(args), op.extract(args), pp.extract(args), args.test_iterations, args.save_iterations, args.checkpoint_iterations, args.start_checkpoint)

    # All done
    print("\nTraining complete.")<|MERGE_RESOLUTION|>--- conflicted
+++ resolved
@@ -185,7 +185,8 @@
         surf_normal_expected = render_pkg['surf_normal_expected']
         rend_alpha = render_pkg['rend_alpha']
         
-        normal_error = (1 - (rend_normal * surf_normal).sum(dim=0))[None]
+        normal_error = 0.6 * (1 - (rend_normal * surf_normal_median).sum(dim=0))[None] + \
+                            0.4 * (1 - (rend_normal * surf_normal_expected).sum(dim=0))[None]
         normal_loss = lambda_normal * normal_error.mean()
         if dataset.w_normal_prior:
             prior_normal = viewpoint_cam.normal * (rend_alpha).detach()
@@ -198,15 +199,7 @@
             
             normal_loss += lambda_normal_prior * normal_prior_error
             if lambda_normal_gradient > 0.0:
-<<<<<<< HEAD
                 normal_loss += lambda_normal_gradient * normal_gradient_loss(surf_normal_median, prior_normal)
-        else:
-            normal_error = 0.6 * (1 - (rend_normal * surf_normal_median).sum(dim=0))[None] + \
-                            0.4 * (1 - (rend_normal * surf_normal_expected).sum(dim=0))[None]
-            normal_loss = lambda_normal * normal_error.mean()
-=======
-                normal_loss += lambda_normal_gradient * normal_gradient_loss(surf_normal, prior_normal)
->>>>>>> b48e3321
 
         # loss
         total_loss = loss + dist_loss + normal_loss
